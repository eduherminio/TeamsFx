// Copyright (c) Microsoft Corporation.
// Licensed under the MIT license.
import "mocha";
import * as chai from "chai";
import * as fs from "fs-extra";
import * as sinon from "sinon";
import { default as chaiAsPromised } from "chai-as-promised";
import AdmZip from "adm-zip";
import path from "path";
import { Stage } from "@microsoft/teamsfx-api";

import { TeamsBot } from "../../../../../src/plugins/resource/bot/index";
import { TeamsBotImpl } from "../../../../../src/plugins/resource/bot/plugin";

import { QuestionNames } from "../../../../../src/plugins/resource/bot/constants";
import * as downloadByUrl from "../../../../../src/plugins/resource/bot/utils/downloadByUrl";
import * as utils from "../../../../../src/plugins/resource/bot/utils/common";
import { ProgrammingLanguage } from "../../../../../src/plugins/resource/bot/enums/programmingLanguage";
import { FxBotPluginResultFactory as ResultFactory } from "../../../../../src/plugins/resource/bot/result";
import { WayToRegisterBot } from "../../../../../src/plugins/resource/bot/enums/wayToRegisterBot";
import * as testUtils from "./utils";
import { PluginActRoles } from "../../../../../src/plugins/resource/bot/enums/pluginActRoles";
import * as factory from "../../../../../src/plugins/resource/bot/clientFactory";
import { CommonStrings } from "../../../../../src/plugins/resource/bot/resources/strings";
import { AzureOperations } from "../../../../../src/plugins/resource/bot/azureOps";
import { AADRegistration } from "../../../../../src/plugins/resource/bot/aadRegistration";
import { BotAuthCredential } from "../../../../../src/plugins/resource/bot/botAuthCredential";
import { AppStudio } from "../../../../../src/plugins/resource/bot/appStudio/appStudio";
import { LanguageStrategy } from "../../../../../src/plugins/resource/bot/languageStrategy";

chai.use(chaiAsPromised);

describe("Teams Bot Resource Plugin", () => {
  describe("Test getQuestions", () => {
    afterEach(() => {
      sinon.restore();
    });

    let botPlugin: TeamsBot;
    let botPluginImpl: TeamsBotImpl;

    beforeEach(() => {
      botPlugin = new TeamsBot();
      botPluginImpl = new TeamsBotImpl();
      botPlugin.teamsBotImpl = botPluginImpl;
    });

    it("Stage.debug", async () => {
      // Arrange
      // Act
      const result = await botPlugin.getQuestions(Stage.debug, testUtils.newPluginContext());

      // Assert
      chai.assert.isTrue(result.isOk());
    });

    it("Stage.create", async () => {
      // Arrange
      // Act
      const result = await botPlugin.getQuestions(Stage.create, testUtils.newPluginContext());

      // Assert
      chai.assert.isTrue(result.isOk());
    });
  });
  describe("Test preScaffold", () => {
    afterEach(() => {
      sinon.restore();
    });

    let botPlugin: TeamsBot;
    let botPluginImpl: TeamsBotImpl;

    beforeEach(() => {
      botPlugin = new TeamsBot();
      botPluginImpl = new TeamsBotImpl();
      botPlugin.teamsBotImpl = botPluginImpl;
    });

    it("Reuse an existing bot registration", async () => {
      // Arrange
      const context = testUtils.newPluginContext();
      context.answers![QuestionNames.PROGRAMMING_LANGUAGE] = ProgrammingLanguage.TypeScript;
      context.answers![QuestionNames.WAY_TO_REGISTER_BOT] = WayToRegisterBot.ReuseExisting;

      const fakeBotId = utils.genUUID();
      const fakeBotPassword = utils.genUUID();
      context.answers![QuestionNames.GET_BOT_ID] = fakeBotId;
      context.answers![QuestionNames.GET_BOT_PASSWORD] = fakeBotPassword;

      // Act
      const result = await botPlugin.preScaffold(context);

      // Assert
      chai.assert.deepEqual(result, ResultFactory.Success());
      chai.assert.isTrue(botPluginImpl.config.scaffold.botId === fakeBotId);
      chai.assert.isTrue(botPluginImpl.config.scaffold.botPassword === fakeBotPassword);
    });
  });

  describe("Test scaffold", () => {
    let botPlugin: TeamsBot;
    let botPluginImpl: TeamsBotImpl;
    let scaffoldDir = "";

    beforeEach(async () => {
      // Arrange
      botPlugin = new TeamsBot();
      botPluginImpl = new TeamsBotImpl();
      botPlugin.teamsBotImpl = botPluginImpl;

      botPluginImpl.config.scaffold.botId = utils.genUUID();
      botPluginImpl.config.scaffold.botPassword = utils.genUUID();

      const randomDirName = utils.genUUID();
      scaffoldDir = path.resolve(__dirname, randomDirName);
      await fs.ensureDir(scaffoldDir);
    });

    afterEach(async () => {
      sinon.restore();
      await fs.remove(scaffoldDir);
    });

    it("happy path typescript", async () => {
      // Arrange
      botPluginImpl.config.scaffold.programmingLanguage = ProgrammingLanguage.TypeScript;
      botPluginImpl.config.scaffold.wayToRegisterBot = WayToRegisterBot.CreateNew;
      botPluginImpl.config.actRoles = [PluginActRoles.Bot];

      // Prepare fake zip buffer
      const zip = new AdmZip();
      zip.addFile("anyfile", Buffer.from("anycontent"));

      sinon.stub(downloadByUrl, "downloadByUrl").resolves(zip.toBuffer());

      const pluginContext = testUtils.newPluginContext();
      pluginContext.root = scaffoldDir;

      // Act
      const result = await botPlugin.scaffold(pluginContext);

      // Assert
      chai.assert.deepEqual(result, ResultFactory.Success());
    });

    it("happy path javascript", async () => {
      // Arrange
      botPluginImpl.config.scaffold.programmingLanguage = ProgrammingLanguage.JavaScript;
      botPluginImpl.config.scaffold.wayToRegisterBot = WayToRegisterBot.CreateNew;
      botPluginImpl.config.actRoles = [PluginActRoles.MessageExtension];

      // Prepare fake zip buffer
      const zip = new AdmZip();
      zip.addFile("anyfile", Buffer.from("anycontent"));

      sinon.stub(downloadByUrl, "downloadByUrl").resolves(zip.toBuffer());

      const pluginContext = testUtils.newPluginContext();
      pluginContext.root = scaffoldDir;

      // Act
      const result = await botPlugin.scaffold(pluginContext);

      // Assert
      chai.assert.deepEqual(result, ResultFactory.Success());
    });
  });

  describe("Test preProvision", () => {
    afterEach(() => {
      sinon.restore();
    });

    let botPlugin: TeamsBot;
    let botPluginImpl: TeamsBotImpl;

    beforeEach(() => {
      botPlugin = new TeamsBot();
      botPluginImpl = new TeamsBotImpl();
      botPlugin.teamsBotImpl = botPluginImpl;
    });

    it("Happy Path", async () => {
      // Arrange
      let pluginContext = testUtils.newPluginContext();
      pluginContext.app.name.short = "anything";
      botPluginImpl.config.scaffold.botId = utils.genUUID();
      botPluginImpl.config.scaffold.botPassword = utils.genUUID();
      botPluginImpl.config.scaffold.programmingLanguage = ProgrammingLanguage.JavaScript;
<<<<<<< HEAD
      botPluginImpl.config.saveConfigIntoContext(pluginContext);
      
=======
      botPluginImpl.config.provision.subscriptionId = utils.genUUID();
      botPluginImpl.config.provision.resourceGroup = "anything";
      botPluginImpl.config.provision.location = "global";

      const pluginContext = testUtils.newPluginContext();
      pluginContext.projectSettings!.appName = "anything";

>>>>>>> 3d6ca4cd
      // Act
      const result = await botPlugin.preProvision(pluginContext);

      // Assert
      chai.assert.isTrue(result.isOk());
    });
  });

  describe("Test Provision", () => {
    afterEach(() => {
      sinon.restore();
    });

    let botPlugin: TeamsBot;
    let botPluginImpl: TeamsBotImpl;

    beforeEach(() => {
      botPlugin = new TeamsBot();
      botPluginImpl = new TeamsBotImpl();
      botPlugin.teamsBotImpl = botPluginImpl;
    });

    it("Happy Path", async () => {
      // Arrange
      const pluginContext = testUtils.newPluginContext();
<<<<<<< HEAD
      pluginContext.app.name.short = "anything";
      botPluginImpl.config.scaffold.wayToRegisterBot = WayToRegisterBot.CreateNew;
      botPluginImpl.config.saveConfigIntoContext(pluginContext);
=======
      pluginContext.projectSettings!.appName = "anything";
>>>>>>> 3d6ca4cd
      const fakeCreds = testUtils.generateFakeTokenCredentialsBase();

      let item: any = { registrationState: "Unregistered" };
      const namespace = ["ut"];
      const fakeRPClient: any = {
        get: (namespace: string) => item,
        register: (namespace: string) => {
          item = {};
          item = { ...item, $namespace: { registrationState: "Registered" } };
          return item;
        },
      };
      sinon.stub(factory, "createResourceProviderClient").returns(fakeRPClient);

      sinon.stub(pluginContext.appStudioToken!, "getAccessToken").resolves("anything");
      sinon.stub(botPluginImpl.config.scaffold, "botRegistrationCreated").returns(true);

      sinon
        .stub(pluginContext.azureAccountProvider!, "getAccountCredentialAsync")
        .resolves(fakeCreds);

      const fakeBotClient = factory.createAzureBotServiceClient(
        testUtils.generateFakeServiceClientCredentials(),
        "anything"
      );
      sinon.stub(fakeBotClient.bots, "create").resolves({
        status: 200,
      });
      sinon.stub(fakeBotClient.channels, "create").resolves({
        status: 200,
      });

      sinon.stub(factory, "createAzureBotServiceClient").returns(fakeBotClient);
      sinon.stub(AzureOperations, "CreateOrUpdateAzureWebApp").resolves({
        defaultHostName: "abc.azurewebsites.net",
      });
      sinon.stub(AzureOperations, "CreateOrUpdateAppServicePlan").resolves();
      sinon.stub(AzureOperations, "CreateBotChannelRegistration").resolves();
      sinon.stub(AzureOperations, "LinkTeamsChannel").resolves();

      // Act
      const result = await botPlugin.provision(pluginContext);

      // Assert
      chai.assert.isTrue(result.isOk());
    });
  });

  describe("Test postProvision", () => {
    afterEach(() => {
      sinon.restore();
    });

    let botPlugin: TeamsBot;
    let botPluginImpl: TeamsBotImpl;

    beforeEach(() => {
      botPlugin = new TeamsBot();
      botPluginImpl = new TeamsBotImpl();
      botPlugin.teamsBotImpl = botPluginImpl;
    });

    it("Happy Path", async () => {
      // Arrange
      const pluginContext = testUtils.newPluginContext();
      botPluginImpl.config.scaffold.botId = "anything";
      botPluginImpl.config.scaffold.botPassword = "anything";
      botPluginImpl.config.provision.siteEndpoint = "https://anything.azurewebsites.net";
      botPluginImpl.config.saveConfigIntoContext(pluginContext);
      
      sinon.stub(pluginContext.appStudioToken!, "getAccessToken").resolves("anything");
      sinon.stub(botPluginImpl.config.scaffold, "botRegistrationCreated").returns(true);
      const fakeCreds = testUtils.generateFakeTokenCredentialsBase();
      sinon
        .stub(pluginContext.azureAccountProvider!, "getAccountCredentialAsync")
        .resolves(fakeCreds);

      const fakeWebClient = factory.createWebSiteMgmtClient(
        testUtils.generateFakeServiceClientCredentials(),
        "anything"
      );
      sinon.stub(factory, "createWebSiteMgmtClient").returns(fakeWebClient);

      sinon.stub(AzureOperations, "CreateOrUpdateAzureWebApp").resolves();
      sinon.stub(AzureOperations, "UpdateBotChannelRegistration").resolves();

      // Act
      const result = await botPlugin.postProvision(pluginContext);

      // Assert
      chai.assert.isTrue(result.isOk());
    });
  });

  describe("Test preDeploy", () => {
    let botPlugin: TeamsBot;
    let botPluginImpl: TeamsBotImpl;
    let rootDir: string;
    let botWorkingDir: string;

    beforeEach(async () => {
      botPlugin = new TeamsBot();
      botPluginImpl = new TeamsBotImpl();
      botPlugin.teamsBotImpl = botPluginImpl;
      rootDir = path.join(__dirname, utils.genUUID());
      botWorkingDir = path.join(rootDir, CommonStrings.BOT_WORKING_DIR_NAME);
      await fs.ensureDir(botWorkingDir);
    });

    afterEach(async () => {
      sinon.restore();
      await fs.remove(rootDir);
    });

    it("Happy Path", async () => {
      // Arrange
      const pluginContext = testUtils.newPluginContext();
      botPluginImpl.config.provision.siteEndpoint = "https://abc.azurewebsites.net";
      botPluginImpl.config.scaffold.programmingLanguage = ProgrammingLanguage.JavaScript;
      pluginContext.root = rootDir;
      botPluginImpl.config.saveConfigIntoContext(pluginContext);
      // Act
      const result = await botPlugin.preDeploy(pluginContext);

      // Assert
      chai.assert.isTrue(result.isOk());
    });
  });

  describe("Test deploy", () => {
    let botPlugin: TeamsBot;
    let botPluginImpl: TeamsBotImpl;
    let rootDir: string;

    beforeEach(() => {
      botPlugin = new TeamsBot();
      botPluginImpl = new TeamsBotImpl();
      botPlugin.teamsBotImpl = botPluginImpl;
      rootDir = path.join(__dirname, utils.genUUID());
    });

    afterEach(async () => {
      sinon.restore();
      await fs.remove(rootDir);
    });

    it("Happy Path", async () => {
      // Arrange
      const pluginContext = testUtils.newPluginContext();
      pluginContext.root = rootDir;
      botPluginImpl.config.provision.siteName = "anything";
      sinon.stub(LanguageStrategy, "localBuild").resolves();
      sinon.stub(utils, "zipAFolder").returns(new AdmZip().toBuffer());
      const fakeCreds = testUtils.generateFakeTokenCredentialsBase();
      sinon
        .stub(pluginContext.azureAccountProvider!, "getAccountCredentialAsync")
        .resolves(fakeCreds);
      sinon.stub(AzureOperations, "ListPublishingCredentials").resolves({
        publishingUserName: "anything",
        publishingPassword: "anything",
      });
      sinon.stub(AzureOperations, "ZipDeployPackage").resolves();

      // Act
      const result = await botPlugin.deploy(pluginContext);

      // Assert
      chai.assert.isTrue(result.isOk());
    });
  });

  describe("Test localDebug", () => {
    afterEach(() => {
      sinon.restore();
    });

    let botPlugin: TeamsBot;
    let botPluginImpl: TeamsBotImpl;

    beforeEach(() => {
      botPlugin = new TeamsBot();
      botPluginImpl = new TeamsBotImpl();
      botPlugin.teamsBotImpl = botPluginImpl;
    });

    it("Happy Path", async () => {
      // Arrange
      const pluginContext = testUtils.newPluginContext();
      pluginContext.projectSettings!.appName = "anything";
      botPluginImpl.config.scaffold.wayToRegisterBot = WayToRegisterBot.CreateNew;
      sinon.stub(pluginContext.appStudioToken!, "getAccessToken").resolves("anything");
      sinon.stub(botPluginImpl.config.localDebug, "botRegistrationCreated").returns(false);
      const botAuthCreds = new BotAuthCredential();
      botAuthCreds.clientId = "anything";
      botAuthCreds.clientSecret = "anything";
      botAuthCreds.objectId = "anything";
      sinon.stub(AADRegistration, "registerAADAppAndGetSecretByAppStudio").resolves(botAuthCreds);
      sinon.stub(AppStudio, "createBotRegistration").resolves();

      // Act
      const result = await botPlugin.localDebug(pluginContext);

      // Assert
      chai.assert.isTrue(result.isOk());
    });
  });

  describe("Test postLocalDebug", () => {
    afterEach(() => {
      sinon.restore();
    });

    let botPlugin: TeamsBot;
    let botPluginImpl: TeamsBotImpl;

    beforeEach(() => {
      botPlugin = new TeamsBot();
      botPluginImpl = new TeamsBotImpl();
      botPlugin.teamsBotImpl = botPluginImpl;
    });

    it("Happy Path", async () => {
      // Arrange
      const pluginContext = testUtils.newPluginContext();
<<<<<<< HEAD
      pluginContext.app.name.short = "anything";
=======
      pluginContext.projectSettings!.appName = "anything";
      botPluginImpl.config.localDebug.localEndpoint = "anything";
>>>>>>> 3d6ca4cd
      botPluginImpl.config.localDebug.localBotId = "anything";
      botPluginImpl.config.scaffold.wayToRegisterBot = WayToRegisterBot.CreateNew;
      botPluginImpl.config.saveConfigIntoContext(pluginContext);
      sinon.stub(pluginContext.appStudioToken!, "getAccessToken").resolves("anything");
      sinon.stub(AppStudio, "updateMessageEndpoint").resolves();

      // Act
      const result = await botPlugin.postLocalDebug(pluginContext);

      // Assert
      chai.assert.isTrue(result.isOk());
    });
  });
});<|MERGE_RESOLUTION|>--- conflicted
+++ resolved
@@ -183,55 +183,40 @@
 
     it("Happy Path", async () => {
       // Arrange
-      let pluginContext = testUtils.newPluginContext();
-      pluginContext.app.name.short = "anything";
+      const pluginContext = testUtils.newPluginContext();
+      pluginContext.projectSettings!.appName = "anything";
       botPluginImpl.config.scaffold.botId = utils.genUUID();
       botPluginImpl.config.scaffold.botPassword = utils.genUUID();
       botPluginImpl.config.scaffold.programmingLanguage = ProgrammingLanguage.JavaScript;
-<<<<<<< HEAD
       botPluginImpl.config.saveConfigIntoContext(pluginContext);
-      
-=======
-      botPluginImpl.config.provision.subscriptionId = utils.genUUID();
-      botPluginImpl.config.provision.resourceGroup = "anything";
-      botPluginImpl.config.provision.location = "global";
-
+      // Act
+      const result = await botPlugin.preProvision(pluginContext);
+
+      // Assert
+      chai.assert.isTrue(result.isOk());
+    });
+  });
+
+  describe("Test Provision", () => {
+    afterEach(() => {
+      sinon.restore();
+    });
+
+    let botPlugin: TeamsBot;
+    let botPluginImpl: TeamsBotImpl;
+
+    beforeEach(() => {
+      botPlugin = new TeamsBot();
+      botPluginImpl = new TeamsBotImpl();
+      botPlugin.teamsBotImpl = botPluginImpl;
+    });
+
+    it("Happy Path", async () => {
+      // Arrange
       const pluginContext = testUtils.newPluginContext();
       pluginContext.projectSettings!.appName = "anything";
-
->>>>>>> 3d6ca4cd
-      // Act
-      const result = await botPlugin.preProvision(pluginContext);
-
-      // Assert
-      chai.assert.isTrue(result.isOk());
-    });
-  });
-
-  describe("Test Provision", () => {
-    afterEach(() => {
-      sinon.restore();
-    });
-
-    let botPlugin: TeamsBot;
-    let botPluginImpl: TeamsBotImpl;
-
-    beforeEach(() => {
-      botPlugin = new TeamsBot();
-      botPluginImpl = new TeamsBotImpl();
-      botPlugin.teamsBotImpl = botPluginImpl;
-    });
-
-    it("Happy Path", async () => {
-      // Arrange
-      const pluginContext = testUtils.newPluginContext();
-<<<<<<< HEAD
-      pluginContext.app.name.short = "anything";
       botPluginImpl.config.scaffold.wayToRegisterBot = WayToRegisterBot.CreateNew;
       botPluginImpl.config.saveConfigIntoContext(pluginContext);
-=======
-      pluginContext.projectSettings!.appName = "anything";
->>>>>>> 3d6ca4cd
       const fakeCreds = testUtils.generateFakeTokenCredentialsBase();
 
       let item: any = { registrationState: "Unregistered" };
@@ -301,7 +286,7 @@
       botPluginImpl.config.scaffold.botPassword = "anything";
       botPluginImpl.config.provision.siteEndpoint = "https://anything.azurewebsites.net";
       botPluginImpl.config.saveConfigIntoContext(pluginContext);
-      
+
       sinon.stub(pluginContext.appStudioToken!, "getAccessToken").resolves("anything");
       sinon.stub(botPluginImpl.config.scaffold, "botRegistrationCreated").returns(true);
       const fakeCreds = testUtils.generateFakeTokenCredentialsBase();
@@ -456,12 +441,7 @@
     it("Happy Path", async () => {
       // Arrange
       const pluginContext = testUtils.newPluginContext();
-<<<<<<< HEAD
-      pluginContext.app.name.short = "anything";
-=======
       pluginContext.projectSettings!.appName = "anything";
-      botPluginImpl.config.localDebug.localEndpoint = "anything";
->>>>>>> 3d6ca4cd
       botPluginImpl.config.localDebug.localBotId = "anything";
       botPluginImpl.config.scaffold.wayToRegisterBot = WayToRegisterBot.CreateNew;
       botPluginImpl.config.saveConfigIntoContext(pluginContext);
