--- conflicted
+++ resolved
@@ -102,11 +102,7 @@
   const tabRes = await getTabScaffoldQuestionsV2(
     ctx,
     inputs,
-<<<<<<< HEAD
-    inputs.platform !== Platform.CLI ? false : true
-=======
     CLIPlatforms.includes(inputs.platform) // only CLI and CLI_HELP support azure-resources question
->>>>>>> a5069b06
   );
   if (tabRes.isErr()) return tabRes;
   if (tabRes.value) {
