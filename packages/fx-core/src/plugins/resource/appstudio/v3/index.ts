// Copyright (c) Microsoft Corporation.
// Licensed under the MIT license.

import {
  FxError,
  Result,
  err,
  v2,
  IComposeExtension,
  IBot,
  IConfigurableTab,
  IStaticTab,
  TeamsAppManifest,
  PluginContext,
} from "@microsoft/teamsfx-api";
import { Service, Inject } from "typedi";
import { BuiltInResourcePluginNames } from "../../../solution/fx-solution/v3/constants";
import { AppStudioPlugin } from "../";
import { convert2PluginContext } from "../../utils4v2";
import { AppStudioResultFactory } from "../results";
import { AppStudioError } from "../errors";

@Service(BuiltInResourcePluginNames.appStudio)
export class AppStudioPluginV3 {
<<<<<<< HEAD
  // Generate initial manifest template file, for both local debug & remote
  async init(ctx: v2.Context, inputs: v2.InputsWithProjectPath): Promise<Result<any, FxError>> {
    return ok(undefined);
=======
  name = "fx-resource-appstudio";
  displayName = "App Studio";
  @Inject("AppStudioPlugin")
  plugin!: AppStudioPlugin;

  /**
   * Generate initial manifest template file, for both local debug & remote
   * @param ctx
   * @param inputs
   * @returns
   */
  async init(ctx: v2.Context, inputs: v2.InputsWithProjectPath): Promise<Result<any, FxError>> {
    const pluginContext: PluginContext = convert2PluginContext(this.plugin.name, ctx, inputs);
    return await this.plugin.init(pluginContext);
>>>>>>> 3f8ef695
  }

  /**
   * Append capabilities to manifest templates
   * @param ctx
   * @param inputs
   * @param capabilities
   * @returns
   */
  async addCapabilities(
    ctx: v2.Context,
    inputs: v2.InputsWithProjectPath,
    capabilities: (
      | { name: "staticTab"; snippet?: { local: IStaticTab; remote: IStaticTab } }
      | { name: "configurableTab"; snippet?: { local: IConfigurableTab; remote: IConfigurableTab } }
      | { name: "Bot"; snippet?: { local: IBot; remote: IBot } }
      | {
          name: "MessageExtension";
          snippet?: { local: IComposeExtension; remote: IComposeExtension };
        }
    )[]
  ): Promise<Result<any, FxError>> {
<<<<<<< HEAD
    capabilities.map((capability) => {
      if (this.capabilityExceedLimit(ctx, inputs, capability.name)) {
        return err(new Error("Exeed limit."));
=======
    const pluginContext: PluginContext = convert2PluginContext(this.plugin.name, ctx, inputs);
    capabilities.map(async (capability) => {
      const exceedLimit = await this.capabilityExceedLimit(ctx, inputs, capability.name);
      if (exceedLimit.isErr()) {
        return err(exceedLimit.error);
      }
      if (exceedLimit.value) {
        return err(
          AppStudioResultFactory.UserError(
            AppStudioError.CapabilityExceedLimitError.name,
            AppStudioError.CapabilityExceedLimitError.message(capability.name)
          )
        );
>>>>>>> 3f8ef695
      }
    });
    return await this.plugin.addCapabilities(pluginContext, capabilities);
  }

  /**
   * Should conside both local and remote
   * @returns
   */
  async loadManifest(
    ctx: v2.Context,
    inputs: v2.InputsWithProjectPath
  ): Promise<Result<{ local: TeamsAppManifest; remote: TeamsAppManifest }, FxError>> {
    const pluginContext: PluginContext = convert2PluginContext(this.plugin.name, ctx, inputs);
    return await this.plugin.loadManifest(pluginContext);
  }

  /**
   * Save manifest template file
   * @param ctx ctx.manifest
   * @param inputs
   * @returns
   */
<<<<<<< HEAD
  async saveManifest(
=======
  async SaveManifest(
>>>>>>> 3f8ef695
    ctx: v2.Context,
    inputs: v2.InputsWithProjectPath,
    manifest: { local: TeamsAppManifest; remote: TeamsAppManifest }
  ): Promise<Result<any, FxError>> {
    const pluginContext: PluginContext = convert2PluginContext(this.plugin.name, ctx, inputs);
    return await this.plugin.saveManifest(pluginContext, manifest);
  }

<<<<<<< HEAD
  // Read from manifest template, and check if it exceeds the limit.
  // The limit of staticTab if 16, others are 1
  // Should check both local & remote manifest template file
  public async capabilityExceedLimit(
=======
  /**
   * Load manifest template, and check if it exceeds the limit.
   * The limit of staticTab if 16, others are 1
   * Should check both local & remote manifest template file
   * @param capability
   * @returns
   */
  async capabilityExceedLimit(
>>>>>>> 3f8ef695
    ctx: v2.Context,
    inputs: v2.InputsWithProjectPath,
    capability: "staticTab" | "configurableTab" | "Bot" | "MessageExtension"
  ): Promise<Result<boolean, FxError>> {
    const pluginContext: PluginContext = convert2PluginContext(this.plugin.name, ctx, inputs);
    return await this.plugin.capabilityExceedLimit(pluginContext, capability);
  }
}<|MERGE_RESOLUTION|>--- conflicted
+++ resolved
@@ -22,11 +22,6 @@
 
 @Service(BuiltInResourcePluginNames.appStudio)
 export class AppStudioPluginV3 {
-<<<<<<< HEAD
-  // Generate initial manifest template file, for both local debug & remote
-  async init(ctx: v2.Context, inputs: v2.InputsWithProjectPath): Promise<Result<any, FxError>> {
-    return ok(undefined);
-=======
   name = "fx-resource-appstudio";
   displayName = "App Studio";
   @Inject("AppStudioPlugin")
@@ -41,7 +36,6 @@
   async init(ctx: v2.Context, inputs: v2.InputsWithProjectPath): Promise<Result<any, FxError>> {
     const pluginContext: PluginContext = convert2PluginContext(this.plugin.name, ctx, inputs);
     return await this.plugin.init(pluginContext);
->>>>>>> 3f8ef695
   }
 
   /**
@@ -64,11 +58,6 @@
         }
     )[]
   ): Promise<Result<any, FxError>> {
-<<<<<<< HEAD
-    capabilities.map((capability) => {
-      if (this.capabilityExceedLimit(ctx, inputs, capability.name)) {
-        return err(new Error("Exeed limit."));
-=======
     const pluginContext: PluginContext = convert2PluginContext(this.plugin.name, ctx, inputs);
     capabilities.map(async (capability) => {
       const exceedLimit = await this.capabilityExceedLimit(ctx, inputs, capability.name);
@@ -82,7 +71,6 @@
             AppStudioError.CapabilityExceedLimitError.message(capability.name)
           )
         );
->>>>>>> 3f8ef695
       }
     });
     return await this.plugin.addCapabilities(pluginContext, capabilities);
@@ -106,11 +94,7 @@
    * @param inputs
    * @returns
    */
-<<<<<<< HEAD
-  async saveManifest(
-=======
   async SaveManifest(
->>>>>>> 3f8ef695
     ctx: v2.Context,
     inputs: v2.InputsWithProjectPath,
     manifest: { local: TeamsAppManifest; remote: TeamsAppManifest }
@@ -119,12 +103,6 @@
     return await this.plugin.saveManifest(pluginContext, manifest);
   }
 
-<<<<<<< HEAD
-  // Read from manifest template, and check if it exceeds the limit.
-  // The limit of staticTab if 16, others are 1
-  // Should check both local & remote manifest template file
-  public async capabilityExceedLimit(
-=======
   /**
    * Load manifest template, and check if it exceeds the limit.
    * The limit of staticTab if 16, others are 1
@@ -133,7 +111,6 @@
    * @returns
    */
   async capabilityExceedLimit(
->>>>>>> 3f8ef695
     ctx: v2.Context,
     inputs: v2.InputsWithProjectPath,
     capability: "staticTab" | "configurableTab" | "Bot" | "MessageExtension"
