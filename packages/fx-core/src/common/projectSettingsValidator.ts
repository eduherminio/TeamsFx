// Copyright (c) Microsoft Corporation.
// Licensed under the MIT license.

import { AzureSolutionSettings, ProjectSettings } from "@microsoft/teamsfx-api";
import {
  BotOptionItem,
  MessageExtensionItem,
  TabOptionItem,
} from "../plugins/solution/fx-solution/question";

export function validateProjectSettings(projectSettings: ProjectSettings): string | undefined {
  if (!projectSettings) return "empty projectSettings";
<<<<<<< HEAD
  if (!projectSettings.solutionSettings) return "empty solutionSettings";
  const solutionSettings = projectSettings.solutionSettings as AzureSolutionSettings;
=======
  if (!projectSettings.solutionSettings) return undefined;
  const solutionSettings = projectSettings.solutionSettings as v3.TeamsFxSolutionSettings;
>>>>>>> 0d2258b3
  if (solutionSettings.hostType === undefined) return "empty solutionSettings.hostType";
  let validateRes = validateStringArray(solutionSettings.azureResources);
  if (validateRes) {
    return `solutionSettings.azureResources validation failed: ${validateRes}`;
  }
  validateRes = validateStringArray(solutionSettings.capabilities, [
    TabOptionItem.id,
    BotOptionItem.id,
    MessageExtensionItem.id,
  ]);
  if (validateRes) {
    return `solutionSettings.capabilities validation failed: ${validateRes}`;
  }
  validateRes = validateStringArray(solutionSettings.activeResourcePlugins);
  if (validateRes) {
    return `solutionSettings.activeResourcePlugins validation failed: ${validateRes}`;
  }
  return undefined;
}

function validateStringArray(arr?: any, enums?: string[]) {
  if (!arr) {
    return "is undefined";
  }
  if (!Array.isArray(arr)) {
    return "is not array";
  }
  for (const element of arr as any[]) {
    if (typeof element !== "string") {
      return "array elements is not string type";
    }
    if (enums && !enums.includes(element)) {
      return `array elements is out of scope: ${enums}`;
    }
  }
  return undefined;
}<|MERGE_RESOLUTION|>--- conflicted
+++ resolved
@@ -10,13 +10,8 @@
 
 export function validateProjectSettings(projectSettings: ProjectSettings): string | undefined {
   if (!projectSettings) return "empty projectSettings";
-<<<<<<< HEAD
-  if (!projectSettings.solutionSettings) return "empty solutionSettings";
+  if (!projectSettings.solutionSettings) return undefined;
   const solutionSettings = projectSettings.solutionSettings as AzureSolutionSettings;
-=======
-  if (!projectSettings.solutionSettings) return undefined;
-  const solutionSettings = projectSettings.solutionSettings as v3.TeamsFxSolutionSettings;
->>>>>>> 0d2258b3
   if (solutionSettings.hostType === undefined) return "empty solutionSettings.hostType";
   let validateRes = validateStringArray(solutionSettings.azureResources);
   if (validateRes) {
