--- conflicted
+++ resolved
@@ -26,12 +26,8 @@
   const projectPath = path.resolve(testFolder, appName);
   const existingRGName = `${appName}existing`;
   const existingRGNameExtend = `${existingRGName}-rg`;
-<<<<<<< HEAD
-  process.env.TEAMSFX_INSIDER_PREVIEW = "true";
-=======
   const testProcessEnv = Object.assign({}, process.env);
   testProcessEnv["SIMPLE_AUTH_SKU_NAME"] = "B1";
->>>>>>> 0885100b
 
   it(`Import API into an existing API Management Service`, async function () {
     if (isArmSupportEnabled()) {
