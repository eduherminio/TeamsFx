// Copyright (c) Microsoft Corporation.
// Licensed under the MIT license.

import fs from "fs-extra";
import path from "path";
import { ApimValidator } from "../../commonlib";
import {
  execAsync,
  execAsyncWithRetry,
  getSubscriptionId,
  getTestFolder,
  getUniqueAppName,
  getConfigFileName,
  cleanUp,
} from "../commonUtils";
import AzureLogin from "../../../src/commonlib/azureLogin";
import GraphLogin from "../../../src/commonlib/graphLogin";

describe("Import API into API Management", function () {
<<<<<<< HEAD
  const testFolder = getTestFolder();
  const appName = getUniqueAppName();
  const subscriptionId = getSubscriptionId();
  const projectPath = path.resolve(testFolder, appName);
  process.env.TEAMSFX_INSIDER_PREVIEW = "true";
=======
  const testProcessEnv = [Object.assign({}, process.env), Object.assign({}, process.env)];
  testProcessEnv[0]["TEAMSFX_INSIDER_PREVIEW"] = "true";
  testProcessEnv[0]["SIMPLE_AUTH_SKU_NAME"] = "B1";
>>>>>>> 0885100b

  testProcessEnv.forEach((input) => {
    const isMultiEnvEnabled = input["TEAMSFX_INSIDER_PREVIEW"] === "true";
    describe(`Multi env enabled: ${isMultiEnvEnabled}`, () => {
      const testFolder = getTestFolder();
      const appName = getUniqueAppName();
      const subscriptionId = getSubscriptionId();
      const projectPath = path.resolve(testFolder, appName);
      before(async () => {
        // new a project
        let result = await execAsync(`teamsfx new --app-name ${appName} --interactive false`, {
          cwd: testFolder,
          env: input,
          timeout: 0,
        });
        console.log(`Create new project. Error message: ${result.stderr}`);

        result = await execAsyncWithRetry(
          `teamsfx resource add azure-apim --subscription ${subscriptionId}`,
          {
            cwd: projectPath,
            env: input,
            timeout: 0,
          }
        );
        console.log(`Add APIM resource. Error message: ${result.stderr}`);

        result = await execAsyncWithRetry(`teamsfx provision`, {
          cwd: projectPath,
          env: input,
          timeout: 0,
        });
        console.log(`Provision. Error message: ${result.stderr}`);

        result = await execAsyncWithRetry(
          `teamsfx deploy apim --open-api-document openapi/openapi.json --api-prefix ${appName} --api-version v1`,
          {
            cwd: projectPath,
            env: input,
            timeout: 0,
          },
          3,
          `teamsfx deploy apim --open-api-document openapi/openapi.json --api-version v1`
        );
        console.log(`Deploy. Error message: ${result.stderr}`);
      });

      it(`Create a new API version in Azure API Management`, async function () {
        await ApimValidator.init(subscriptionId, AzureLogin, GraphLogin);
        const result = await execAsyncWithRetry(`teamsfx deploy apim --api-version v2`, {
          cwd: projectPath,
          env: input,
          timeout: 0,
        });
        console.log(`Deploy. Error message: ${result.stderr}`);

        const deployContext = await fs.readJSON(getConfigFileName(appName, isMultiEnvEnabled));
        await ApimValidator.validateDeploy(
          deployContext,
          projectPath,
          appName,
          "v2",
          isMultiEnvEnabled
        );
      });

      it(`Update an existing API version in Azure API Management`, async function () {
        await ApimValidator.init(subscriptionId, AzureLogin, GraphLogin);
        const result = await execAsyncWithRetry(`teamsfx deploy apim --api-version v1`, {
          cwd: projectPath,
          env: input,
          timeout: 0,
        });
        console.log(`Deploy. Error message: ${result.stderr}`);

        const deployContext = await fs.readJSON(getConfigFileName(appName, isMultiEnvEnabled));
        await ApimValidator.validateDeploy(
          deployContext,
          projectPath,
          appName,
          "v1",
          isMultiEnvEnabled
        );
      });

      after(async () => {
        // clean up
        await cleanUp(appName, projectPath, true, false, true, isMultiEnvEnabled);
      });
    });
  });
});<|MERGE_RESOLUTION|>--- conflicted
+++ resolved
@@ -17,17 +17,9 @@
 import GraphLogin from "../../../src/commonlib/graphLogin";
 
 describe("Import API into API Management", function () {
-<<<<<<< HEAD
-  const testFolder = getTestFolder();
-  const appName = getUniqueAppName();
-  const subscriptionId = getSubscriptionId();
-  const projectPath = path.resolve(testFolder, appName);
-  process.env.TEAMSFX_INSIDER_PREVIEW = "true";
-=======
   const testProcessEnv = [Object.assign({}, process.env), Object.assign({}, process.env)];
   testProcessEnv[0]["TEAMSFX_INSIDER_PREVIEW"] = "true";
   testProcessEnv[0]["SIMPLE_AUTH_SKU_NAME"] = "B1";
->>>>>>> 0885100b
 
   testProcessEnv.forEach((input) => {
     const isMultiEnvEnabled = input["TEAMSFX_INSIDER_PREVIEW"] === "true";
