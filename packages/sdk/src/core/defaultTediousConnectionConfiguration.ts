// Copyright (c) Microsoft Corporation.
// Licensed under the MIT license.

import { AccessToken, ManagedIdentityCredential } from "@azure/identity";
import { ConnectionConfig } from "tedious";
import { ErrorWithCode, ErrorCode } from "./errors";
import { internalLogger } from "../util/logger";
import { SqlConfiguration } from "../models/configuration";
import { getSqlConfigFromEnv } from "./configurationProvider";

/**
 * SQL connection configuration instance.
 * @remarks
 * Only works in in server side.
 *
 * @beta
 *
 */
export class DefaultTediousConnectionConfiguration {
  /**
   * MSSQL default scope
   * https://docs.microsoft.com/en-us/azure/app-service/app-service-web-tutorial-connect-msi
   */
  private readonly defaultSQLScope: string = "https://database.windows.net/";
  private sqlConfig: SqlConfiguration;

  /**
   * @param { SqlConfiguration? } sqlConfig - use environment variables if not provided
   */
  constructor(sqlConfig?: SqlConfiguration) {
    this.sqlConfig = sqlConfig ?? getSqlConfigFromEnv();
  }

  /**
   * Generate connection configuration consumed by tedious.
   *
   * @param { string? } databaseName - specify database name to override default one if there are multiple databases.
   *
   * @returns Connection configuration of tedious for the SQL.
   *
   * @throws {@link ErrorCode|InvalidConfiguration} when SQL config resource configuration is invalid.
   * @throws {@link ErrorCode|InternalError} when get user MSI token failed or MSI token is invalid.
   * @throws {@link ErrorCode|RuntimeNotSupported} when runtime is browser.
   *
   * @beta
   */
  public async getConfig(databaseName?: string): Promise<ConnectionConfig> {
    internalLogger.info("Get SQL configuration");

    try {
      this.isSQLConfigurationValid(this.sqlConfig);
    } catch (err) {
      throw err;
    }

    if (!this.isMsiAuthentication()) {
<<<<<<< HEAD
      const configWithUPS = this.generateDefaultConfig(this.sqlConfig);
=======
      const configWithUPS = this.generateDefaultConfig(configuration, databaseName);
>>>>>>> 131eebbe
      internalLogger.verbose("SQL configuration with username and password generated");
      return configWithUPS;
    }

    try {
<<<<<<< HEAD
      const configWithToken = await this.generateTokenConfig(this.sqlConfig);
=======
      const configWithToken = await this.generateTokenConfig(configuration, databaseName);
>>>>>>> 131eebbe
      internalLogger.verbose("SQL configuration with MSI token generated");
      return configWithToken;
    } catch (error) {
      throw error;
    }
  }

  /**
   * Check SQL use MSI identity or username and password.
   *
   * @returns false - login with SQL MSI identity, true - login with username and password.
   * @internal
   */
  private isMsiAuthentication(): boolean {
    internalLogger.verbose(
      "Check connection config using MSI access token or username and password"
    );
    if (this.sqlConfig.sqlUsername != null && this.sqlConfig.sqlPassword != null) {
      internalLogger.verbose("Login with username and password");
      return false;
    }
    internalLogger.verbose("Login with MSI identity");
    return true;
  }

  /**
   * check configuration is an available configurations.
   * @param { SqlConfiguration } sqlConfig
   *
   * @returns true - SQL configuration has a valid SQL endpoints, SQL username with password or identity ID.
   *          false - configuration is not valid.
   * @internal
   */
  private isSQLConfigurationValid(sqlConfig: SqlConfiguration) {
    internalLogger.verbose("Check SQL configuration if valid");
    if (!sqlConfig.sqlServerEndpoint) {
      internalLogger.error("SQL configuration is not valid without SQL server endpoint exist");
      throw new ErrorWithCode(
        "SQL configuration error without SQL server endpoint exist",
        ErrorCode.InvalidConfiguration
      );
    }
    if (!(sqlConfig.sqlUsername && sqlConfig.sqlPassword) && !sqlConfig.sqlIdentityId) {
      const errMsg = `SQL configuration is not valid without ${
        sqlConfig.sqlIdentityId ? "" : "identity id "
      } ${sqlConfig.sqlUsername ? "" : "SQL username "} ${
        sqlConfig.sqlPassword ? "" : "SQL password"
      } exist`;
      internalLogger.error(errMsg);
      throw new ErrorWithCode(errMsg, ErrorCode.InvalidConfiguration);
    }
    internalLogger.verbose("SQL configuration is valid");
  }

  /**
   * Generate tedious connection configuration with default authentication type.
   *
   * @param { SqlConfiguration } SQL configuration with username and password.
   *
   * @returns Tedious connection configuration with username and password.
   * @internal
   */
  private generateDefaultConfig(
    sqlConfig: SqlConfiguration,
    databaseName?: string
  ): ConnectionConfig {
    if (databaseName === "") {
      internalLogger.warn(`SQL database name is empty string`);
    }
    const dbName = databaseName ?? sqlConfig.sqlDatabaseName;
    internalLogger.verbose(
      `SQL server ${sqlConfig.sqlServerEndpoint}, user name ${sqlConfig.sqlUsername}, database name ${dbName}`
    );

    const config = {
      server: sqlConfig.sqlServerEndpoint,
      authentication: {
        type: TediousAuthenticationType.default,
        options: {
          userName: sqlConfig.sqlUsername,
          password: sqlConfig.sqlPassword,
        },
      },
      options: {
        database: dbName,
        encrypt: true,
      },
    };
    return config;
  }

  /**
   * Generate tedious connection configuration with azure-active-directory-access-token authentication type.
   *
   * @param { SqlConfiguration } SQL configuration with AAD access token.
   *
   * @returns Tedious connection configuration with access token.
   * @internal
   */
  private async generateTokenConfig(
    sqlConfig: SqlConfiguration,
    databaseName?: string
  ): Promise<ConnectionConfig> {
    internalLogger.verbose("Generate tedious config with MSI token");
    if (databaseName === "") {
      internalLogger.warn(`SQL database name is empty string`);
    }

    let token: AccessToken | null;
    try {
      const credential = new ManagedIdentityCredential(sqlConfig.sqlIdentityId!);
      token = await credential.getToken(this.defaultSQLScope);
    } catch (error) {
      const errMsg = "Get user MSI token failed";
      internalLogger.error(errMsg);
      throw new ErrorWithCode(errMsg, ErrorCode.InternalError);
    }
    if (token) {
      const config = {
        server: sqlConfig.sqlServerEndpoint,
        authentication: {
          type: TediousAuthenticationType.MSI,
          options: {
            token: token.token,
          },
        },
        options: {
          database: databaseName ?? sqlConfig.sqlDatabaseName,
          encrypt: true,
        },
      };
      internalLogger.verbose(
        `Generate token configuration success, server endpoint is ${
          sqlConfig.sqlServerEndpoint
        }, database name is ${databaseName ?? sqlConfig.sqlDatabaseName}`
      );
      return config;
    }
    internalLogger.error(
      `Generate token configuration, server endpoint is ${sqlConfig.sqlServerEndpoint}, MSI token is not valid`
    );
    throw new ErrorWithCode("MSI token is not valid", ErrorCode.InternalError);
  }
}

/**
 * tedious connection config authentication type.
 * https://tediousjs.github.io/tedious/api-connection.html
 * @internal
 */
enum TediousAuthenticationType {
  default = "default",
  MSI = "azure-active-directory-access-token",
}<|MERGE_RESOLUTION|>--- conflicted
+++ resolved
@@ -54,21 +54,13 @@
     }
 
     if (!this.isMsiAuthentication()) {
-<<<<<<< HEAD
-      const configWithUPS = this.generateDefaultConfig(this.sqlConfig);
-=======
-      const configWithUPS = this.generateDefaultConfig(configuration, databaseName);
->>>>>>> 131eebbe
+      const configWithUPS = this.generateDefaultConfig(this.sqlConfig, databaseName);
       internalLogger.verbose("SQL configuration with username and password generated");
       return configWithUPS;
     }
 
     try {
-<<<<<<< HEAD
-      const configWithToken = await this.generateTokenConfig(this.sqlConfig);
-=======
-      const configWithToken = await this.generateTokenConfig(configuration, databaseName);
->>>>>>> 131eebbe
+      const configWithToken = await this.generateTokenConfig(this.sqlConfig, databaseName);
       internalLogger.verbose("SQL configuration with MSI token generated");
       return configWithToken;
     } catch (error) {
